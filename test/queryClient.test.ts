// Copyright 2020-2022 SubQuery Pte Ltd authors & contributors
// SPDX-License-Identifier: Apache-2.0

import assert from 'assert';
import { ApolloClient } from '@apollo/client/core';
import { GraphqlQueryClient, NETWORK_CONFIGS } from '../packages/network-clients/src';
import {
  GetDelegation,
  GetIndexer,
  GetIndexers,
  GetDelegator,
  GetIndexerDelegators,
  GetExpiredServiceAgreements,
  GetOngoingServiceAgreements,
  GetProjectOngoingServiceAgreements,
  GetAcceptedOffers,
  GetDeployment,
  GetDeploymentIndexers,
  GetAllDelegations,
  GetFilteredDelegations,
  GetDeploymentIndexersByIndexer,
  GetAllOpenOffers,
  GetOwnExpiredOffers,
  GetOwnOpenOffers,
  GetSpecificOpenOffers,
  GetDeploymentPlans,
  GetPlanTemplates,
  GetPlans,
  GetProject,
  GetProjectDeployments,
  GetProjects,
  GetIndexerRewards,
  GetRewards,
  GetWithdrawls,
  GetStateChannels,
  GetConsumerOngoingFlexPlans,
  GetConsumerClosedFlexPlans,
  GetIndexerOngoingFlexPlans,
  GetIndexerUnfinalisedPlans,
  GetIndexerClosedFlexPlans,
  GetDashboard,
  GetIndexerStakesByIndexer,
  GetIndexerStakesByEras,
  GetAggregatesEraRewards,
  GetAggregatesEraRewardsByIndexer,
  GetEraRewardsByIndexerAndPage,
  GetOrders,
  GetAirdrops,
  GetAirdropsByAccount,
  GetEraQuery,
} from '../packages/network-query';

function deepAssert(obj: any) {
  Object.keys(obj).forEach((key) => {
    assert(obj[key] !== undefined, `field ${key} is undefined`);
    if (typeof obj[key] === 'object') deepAssert(obj[key]);
  });
}

describe('query client', () => {
  let client: ApolloClient<unknown>;
  const date: Date = new Date();

  const address1 = '0xCef192586b70e3Fc2FAD76Dd1D77983a30d38D04';
  const address2 = '0xa40987037547C2cc5df0b06fFe52B7FdCCB7D4FC';
  const address3 = '0xf9e4E6307a3186991F153249294815228D3a4634';
  const projectId = 'QmZGAZQ7e1oZgfuK4V29Fa5gveYK3G2zEwvUzTZKNvSBsm';
  const projectId2 = 'QmPemHcmAJ6BRyV13FN91miLCHNtqXLLacsqYjSaTmbFmr';
  const consumer = '0xD5d48b83389150FFaa0B897ffC88817622abce58';
  const pId = '0x01';

  const polkadotDictDeploymentId = 'QmSjjRjfjXXEfSUTheNwvWcBaH54pWoToTHPDsJRby955X';

<<<<<<< HEAD
  beforeAll(() => {
    const config = NETWORK_CONFIGS.testnet;
=======
  beforeAll(async () => {
    const config = NETWORK_CONFIGS.kepler;
>>>>>>> 86e48a54
    assert(config, 'network config not defined');
    client = new GraphqlQueryClient(config).networkClient;
  });

  it('can query indexer detail', async () => {
    const result = await client.query({
      query: GetIndexer,
      variables: { address: address1 },
    });
    assert(result, 'cannot request query GET_INDEXER');
  });

  // TODO: FIXME
  it.skip('can query indexer delegator', async () => {
    const result = await client.query({
      query: GetIndexerDelegators,
      variables: { id: address1 },
    });
    assert(result, 'cannot request query GET_INDEXER_DELEGATORS');
    deepAssert(result.data.indexer);
    expect(result.data.indexer).toBeTruthy();
  });

  // TODO: FIXME
  it.skip('can query Delegation detail', async () => {
    const result = await client.query({
      query: GetDelegation,
      variables: { id: `${address1}:${address1}` },
    });
    assert(result, 'cannot request query GET_DELEGATION');
    deepAssert(result.data.delegation);
  });

  // TODO: FIXME
  it.skip('can query filtered Delegation detail', async () => {
    const result = await client.query({
      query: GetFilteredDelegations,
      variables: { delegator: address1, filterIndexer: address1 },
    });
    assert(result, 'cannot request query GET_FILTERED_DELEGATION');
    deepAssert(result.data.delegation);
  });

  // TODO: FIXME
  it.skip('can query delegator detail', async () => {
    const result = await client.query({
      query: GetDelegator,
      variables: { address: address1 },
    });
    assert(result, 'cannot request query GET_DELEGATOR');
    deepAssert(result.data.delegator);
  });

  it('can query all delegations', async () => {
    const result = await client.query({
      query: GetAllDelegations,
      variables: {},
    });
    console.log('result:', result);
    assert(result, 'cannot request query GET_ALL_DELEGATIONS');
    deepAssert(result.data.delegations);
  });

  it('can query indexer agreements', async () => {
    const result = await client.query({
      query: GetOngoingServiceAgreements,
      variables: { address: address2, now: date },
    });
    assert(result, 'cannot request query GET_SERVICE_AGREEMENTS');
    expect(result.data.serviceAgreements).toBeTruthy();
  });

  it('can query expired agreements', async () => {
    const result = await client.query({
      query: GetExpiredServiceAgreements,
      variables: { address: address2, now: date },
    });
    assert(result, 'cannot request query GET_EXPIRED_SERVICE_AGREEMENTS');
    deepAssert(result.data.serviceAgreements);
  });

  it('can query project ongoing agreements', async () => {
    const result = await client.query({
      query: GetProjectOngoingServiceAgreements,
      variables: { deploymentId: 'Qmdpka4MpaUtGP7B3AAoPji4H6X7a2ir53a1mxnUumqMm4', now: date },
    });
    assert(result, 'cannot request query GET_SPECIFIC_SERVICE_AGREEMENTS');
    deepAssert(result.data.serviceAgreements);
    expect(result.data.serviceAgreements).toBeTruthy();
  });

  it('can query deployment by projectCid', async () => {
    const result = await client.query({
      query: GetDeployment,
      variables: { deploymentId: projectId },
    });
    assert(result, 'cannot request query GET_DEPLOYMENT');
    expect(result.data.deployment.id).toEqual(projectId);
  });

  it('can query deployment indexer', async () => {
    const result = await client.query({
      query: GetDeploymentIndexers,
      variables: { deploymentId: projectId },
    });
    assert(result, 'cannot request query GET_DEPLOYMENT_INDEXERS');
  });

  it('can query GET_DEPLOYMENT_INDEXERS_WITH_INDEXER', async () => {
    const result = await client.query({
      query: GetDeploymentIndexersByIndexer,
      variables: { indexerAddress: address3 },
    });
    assert(result, 'cannot request query GET_DEPLOYMENT_INDEXERS_WITH_INDEXER');
    expect(result.data.deploymentIndexers).toBeTruthy();
  });

  it('can query get accepted offer', async () => {
    const result = await client.query({
      query: GetAcceptedOffers,
      variables: { address: address3, offerId: '1' },
    });
    assert(result, 'cannot request query GET_ACCEPTED_OFFERS');
    expect(result.data).toBeTruthy();
  });

  it('can query get indexers', async () => {
    const result = await client.query({
      query: GetIndexers,
    });
    assert(result, 'cannot request query GET_INDEXERS');
    expect(result.data.indexers).toBeTruthy();
  });

  it('can query get own offer', async () => {
    const result = await client.query({
      query: GetOwnOpenOffers,
      variables: { consumer: consumer, now: date },
    });
    assert(result, 'cannot request query GET_OWN_OPEN_OFFERS');
    expect(result.data).toBeTruthy();
  });

  it('can query get expired offer', async () => {
    const result = await client.query({
      query: GetOwnExpiredOffers,
      variables: { consumer: consumer, now: date },
    });
    assert(result, 'cannot request query GET_OWN_EXPIRED_OFFERS');
    expect(result.data.offers).toBeDefined();
  });

  it('can query get expired offer', async () => {
    const result = await client.query({
      query: GetOwnExpiredOffers,
      variables: { consumer: consumer, now: date },
    });
    assert(result, 'cannot request query GET_OWN_EXPIRED_OFFERS');
    expect(result.data.offers).toBeDefined();
  });

  it('can query get all open offer', async () => {
    const result = await client.query({
      query: GetAllOpenOffers,
      variables: { now: date },
    });
    assert(result, 'cannot request query GET_ALL_OPEN_OFFERS');
    expect(result.data.offers.nodes).toBeDefined();
  });

  it('can query get project open offer', async () => {
    const result = await client.query({
      query: GetSpecificOpenOffers,
      variables: { deploymentId: projectId2, now: date },
    });
    assert(result, 'cannot request query GET_SPECIFIC_OPEN_OFFERS');
    expect(result.data).toBeDefined();
  });

  it('can query get deployment plan', async () => {
    const result = await client.query({
      query: GetDeploymentPlans,
      variables: {
        deploymentId: 'QmQnhLMgV3SrXbunjgHjnfdw32BAHQS3nNhLWKpNjtFTSZ',
        address: address2,
      },
    });
    assert(result, 'cannot request query GET_DEPLOYMENT_PLANS');
    expect(result.data.plans).toBeDefined();
  });

  it('can query get plan templates', async () => {
    const result = await client.query({
      query: GetPlanTemplates,
      variables: {},
    });
    assert(result, 'cannot request query GET_PLAN_TEMPLATES');
    expect(result.data.planTemplates).toBeDefined();
  });

  it('can query get plans', async () => {
    const result = await client.query({
      query: GetPlans,
      variables: { address: address2 },
    });
    assert(result, 'cannot request query GET_PLANS');
    expect(result.data.plans.nodes).toBeDefined();
  });

  it('can query get project', async () => {
    const result = await client.query({
      query: GetProject,
      variables: { id: pId },
    });
    assert(result, 'cannot request query GET_PROJECT');
    expect(result.data.project).toBeDefined();
  });

  it('can query get all projects', async () => {
    const result = await client.query({
      query: GetProjects,
      variables: {},
    });
    assert(result, 'cannot request query GET_PROJECTS');
    expect(result.data.projects).toBeTruthy();
  });

  it('can query get project deployment', async () => {
    const result = await client.query({
      query: GetProjectDeployments,
      variables: { projectId: pId },
    });
    assert(result, 'cannot request query GET_PROJECT_DEPLOYMENTS');
    expect(result.data.project.__typename).toEqual('Project');
  });

  // TODO: FIXME
  it.skip('can query get withdrawls', async () => {
    const result = await client.query({
      query: GetWithdrawls,
      variables: { delegator: address2 },
    });
    assert(result, 'cannot request query GET_WITHDRAWLS');
    expect(result.data.withdrawls).toBeTruthy();
    expect(result.data.withdrawls.__typename).toEqual('WithdrawlsConnection');
  });

  it('can query get rewards', async () => {
    const result = await client.query({
      query: GetRewards,
      variables: { address: address2 },
    });
    assert(result, 'cannot request query GET_REWARDS');
    expect(result.data.rewards).toBeTruthy();
    expect(result.data.unclaimedRewards.nodes).toBeTruthy();
    expect(result.data.unclaimedRewards.__typename).toEqual('UnclaimedRewardsConnection');
  });

  it('can query get indexer rewards', async () => {
    const result = await client.query({
      query: GetIndexerRewards,
      variables: { address: address2, era1: '10', era2: '100' },
    });
    assert(result, 'cannot request query GET_INDEXER_REWARDS');
    expect(result.data.indexerRewards).toBeTruthy();
    expect(result.data.indexerRewards.nodes).toBeTruthy();
    expect(result.data.indexerRewards.__typename).toEqual('IndexerRewardsConnection');
  });

  //STATE CHANNEL QUERY TESTS

  it('can query statechannels', async () => {
    const result = await client.query({
      query: GetStateChannels,
      variables: { status: 'OPEN' },
    });

    expect(result.data.stateChannels).toBeTruthy();
  });

  it('can query consumer ongoing flex plans', async () => {
    const result = await client.query({
      query: GetConsumerOngoingFlexPlans,
      variables: {
        consumer: consumer,
        now: new Date(),
      },
    });

    expect(result.data.stateChannels).toBeTruthy();
  });

  it('can query consumer closed flex plans', async () => {
    const result = await client.query({
      query: GetConsumerClosedFlexPlans,
      variables: {
        consumer: consumer,
        now: new Date(),
      },
    });

    expect(result.data.stateChannels).toBeTruthy();
  });

  it('can query indexer ongoing flex plans', async () => {
    const result = await client.query({
      query: GetIndexerOngoingFlexPlans,
      variables: {
        indexer: address1,
        deploymentId: polkadotDictDeploymentId,
        now: new Date(),
      },
    });

    expect(result.data.stateChannels).toBeTruthy();
  });

  it('can query indexer ongoing flex plans', async () => {
    const result = await client.query({
      query: GetIndexerClosedFlexPlans,
      variables: {
        indexer: address1,
        deploymentId: polkadotDictDeploymentId,
        now: new Date(),
      },
    });

    expect(result.data.stateChannels).toBeTruthy();
  });

  it('can query indexer unfinalised plans', async () => {
    const result = await client.query({
      query: GetIndexerUnfinalisedPlans,
      variables: {
        indexer: address1,
        now: new Date(),
      },
    });

    expect(result.data.stateChannels).toBeTruthy();
  });

  it('can query dashboard', async () => {
    const result = await client.query({
      query: GetDashboard,
    });

    expect(result.data.indexers.totalCount).toBeGreaterThanOrEqual(0);
  });

  it('can query indexer stakes', async () => {
    const result = await client.query({
      query: GetIndexerStakesByIndexer,
      variables: {
        indexerId: '0', // it's a includes condition.
      },
    });

    expect(result.data.indexerStakes.groupedAggregates).toBeTruthy();
  });

  it('can query indexer stakes by eras', async () => {
    const result = await client.query({
      query: GetIndexerStakesByEras,
      variables: {
        eraIds: ['0x01', '0x02', '0x03'],
      },
    });

    expect(result.data.indexerStakes.groupedAggregates).toBeTruthy();
    expect(result.data.indexerStakes.groupedAggregates[0].keys).toBeTruthy();
  });

  it('can query aggregates era rewards', async () => {
    const result = await client.query({
      query: GetAggregatesEraRewards,
      variables: {
        eraIds: ['0x01', '0x02', '0x03'],
      },
    });

    expect(result.data.eraRewards.groupedAggregates).toBeTruthy();
  });

  it('can query aggregates era rewards by indexers', async () => {
    const result = await client.query({
      query: GetAggregatesEraRewardsByIndexer,
      variables: {
        eraIds: ['0x01', '0x02', '0x03'],
        indexerId: address1,
      },
    });

    expect(result.data.eraRewards.groupedAggregates).toBeTruthy();
  });

  it('can query era rewards by indexers and page', async () => {
    const result = await client.query({
      query: GetEraRewardsByIndexerAndPage,
      variables: {
        delegatorId: address1,
      },
    });

    expect(result.data.eraRewards.totalCount).toBeGreaterThanOrEqual(0);
  });

  it('can query orders', async () => {
    const result = await client.query({
      query: GetOrders,
      variables: {
        swapFrom: '0x0000',
        now: new Date(),
      },
    });

    expect(result.data.orders.totalCount).toBeGreaterThanOrEqual(0);
  });

  it('can query airdrops', async () => {
    const result = await client.query({
      query: GetAirdrops,
    });

    expect(result.data.airdrops.totalCount).toBeGreaterThanOrEqual(0);
  });

  it('can query airdrops by account', async () => {
    const result = await client.query({
      query: GetAirdropsByAccount,
      variables: {
        account: '0x000000',
      },
    });

    expect(result.data.airdropUsers.totalCount).toBeGreaterThanOrEqual(0);
  });

  it('can query airdrops by account', async () => {
    const result = await client.query({
      query: GetAirdropsByAccount,
      variables: {
        account: '0x000000',
      },
    });

    expect(result.data.airdropUsers.totalCount).toBeGreaterThanOrEqual(0);
  });

  it('can query era stakes by account', async () => {
    const result = await client.query({
      query: GetEraQuery,
      variables: {
        account: '0x000000',
      },
    });

    expect(result.data.eraStakes.groupedAggregates.length).toBeGreaterThanOrEqual(0);
  });
});<|MERGE_RESOLUTION|>--- conflicted
+++ resolved
@@ -71,13 +71,8 @@
 
   const polkadotDictDeploymentId = 'QmSjjRjfjXXEfSUTheNwvWcBaH54pWoToTHPDsJRby955X';
 
-<<<<<<< HEAD
   beforeAll(() => {
-    const config = NETWORK_CONFIGS.testnet;
-=======
-  beforeAll(async () => {
     const config = NETWORK_CONFIGS.kepler;
->>>>>>> 86e48a54
     assert(config, 'network config not defined');
     client = new GraphqlQueryClient(config).networkClient;
   });
