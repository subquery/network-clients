--- conflicted
+++ resolved
@@ -9,10 +9,7 @@
     "build": "tsc -b"
   },
   "dependencies": {
-<<<<<<< HEAD
     "axios": "^0.27.2",
-=======
->>>>>>> 40961986
     "buffer": "^6.0.3",
     "ethers": "^5.6.8",
     "ipfs-http-client": "^57.0.1"
