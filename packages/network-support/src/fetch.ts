// Copyright 2020-2022 SubQuery Pte Ltd authors & contributors
// SPDX-License-Identifier: Apache-2.0

import { OrderManager, ResponseFormat } from './orderManager';
import { customFetch, generateUniqueId, Logger, safeJSONParse } from './utils';
import { OrderType, RequestParam } from './types';
import { ScoreType } from './scoreManager';
import { Base64 } from 'js-base64';
import { ActiveType } from './stateManager';

// prettier-ignore
const fatalErrorCodes = new Set([
  1010, 1011, 1012, 1021,
  1032,
  1053, 1054, 1055, 1056, 1058, 1059,
  1200, 1201, 1202, 1203,
  1302, 1308, 1312, 1314
]);
const rpcErrorCodes = new Set([1050, 1051, 1052, 1057]);

interface SystemError extends Error {
  code?: string | undefined;
}

export class FetchError extends Error {
  public override name = 'FetchError';
  public type: string;
  public code?: string | undefined;
  public errno?: string | undefined;

  constructor(message: string, type: string, systemError?: SystemError) {
    super(message);
    this.type = type;
    if (systemError) {
      this.code = this.errno = systemError.code;
    }
    Error.captureStackTrace(this, this.constructor);
  }
}

// FetchError.prototype = Object.create(Error.prototype);
// FetchError.prototype.constructor = FetchError;

export function createFetch(
  orderManager: OrderManager,
  maxRetries = 5,
  logger?: Logger,
  overrideFetch?: typeof fetch,
  traceId?: string
): (init: RequestInit) => Promise<Response> {
  let retries = 0;
  let triedFallback = false;
  let errorMsg = '';
  return async function fetch(init: RequestInit): Promise<Response> {
    const requestId = generateUniqueId();

    let proxyVersion = '';
    const body = init.body ? JSON.parse(init.body as string) : {};
    if (Array.isArray(body)) {
      logger?.warn(`${requestId} batch ${(init.body as string).substring(0, 20)}`);
      proxyVersion = 'v2.3.0';
      for (const b of body) {
        if (b.id) {
          b.id = isNaN(Number(b.id)) ? b.id : Number(b.id);
        }
      }
    } else {
      if (body.id) {
        body.id = isNaN(Number(body.id)) ? body.id : Number(body.id);
      }
    }

    const requestResult: () => Promise<Response> = async () => {
      if (init.method?.toLowerCase() !== 'post') {
        throw new FetchError(`method not supported`, 'sqn');
      }
      let requestParams;
      if (retries < maxRetries) {
        requestParams = await orderManager.getRequestParams(requestId, proxyVersion, {
          traceId,
          retries,
        });
      }
      if (!requestParams) {
        if (orderManager.fallbackServiceUrl && !triedFallback) {
          triedFallback = true;
          requestParams = {
            url: orderManager.fallbackServiceUrl,
            headers: {},
            type: OrderType.fallback,
            runner: 'fallback',
            channelId: 'fallback',
          };
          logger?.warn(`${requestId} fallback to ${orderManager.fallbackServiceUrl}`);
        } else {
          throw new FetchError(
            `no available order. retries: ${retries}.${errorMsg ? ' error: ' + errorMsg : ''}`,
            'sqn'
          );
        }
      }
      const { url, headers, type, runner, channelId } = requestParams;
      let httpVersion = 1;
      let resHeaders: Headers | undefined;
      let limit = 0;
      let limitRemain = 0;

      try {
        if (type === OrderType.fallback) {
          logger?.info({
            type: 'to_fallback',
            deploymentId: orderManager.getProjectId(),
            indexer: runner,
            requestId,
            fallbackServiceUrl: orderManager.fallbackServiceUrl,
            retry: retries,
            traceId,
          });
        }

        if (type === OrderType.agreement) {
          logger?.info({
            type: 'to_agreement',
            deploymentId: orderManager.getProjectId(),
            indexer: runner,
            agrId: channelId,
            requestId,
            fallbackServiceUrl: orderManager.fallbackServiceUrl,
            retry: retries,
            rid,
          });
        }

        const before = Date.now();
        const _res = await customFetch(
          url,
          {
            headers: {
              'x-reqwst-id': requestId,
              ...(init.headers || {}),
              ...headers,
            },
            method: 'post',
            body: JSON.stringify(body),
          },
          overrideFetch
        );
        const after = Date.now();
        resHeaders = _res.headers;
        httpVersion = Number(_res.headers.get('httpVersion')) || 1;
        limit = Number(_res.headers.get('x-ratelimit-limit-second')) || 0;
        limitRemain = Number(_res.headers.get('x-ratelimit-remaining-second')) || 0;

        let res: object | undefined;
        if (type === OrderType.flexPlan) {
          [res] = orderManager.extractChannelState(
            await _res.text(),
            new Headers(_res.headers),
            channelId,
            {
              traceId,
              requestId,
              deploymentId: orderManager.getProjectId(),
              indexer: runner,
              body: JSON.stringify(body),
            }
          );
        }
        if (type === OrderType.agreement) {
          const data = await _res.json();
          // proxy error will return like:
          // { code: 1006, error: 'Auth expired' } status: 400
          // { code: 1051, error: 'Exceed daily limit' } status: 400
          if (data.error) {
            throw new Error(JSON.stringify(data));
          }
          res = data;
          // todo: need to confirm
          // res = {
          //   ...data,
          //   ...JSON.parse(Base64.decode(data.result)),
          // };
        }
        if (type === OrderType.fallback) {
          logger?.info({
            type: 'res_fallback',
            deploymentId: orderManager.getProjectId(),
            indexer: runner,
            requestId,
            retry: retries,
            fallbackServiceUrl: orderManager.fallbackServiceUrl,
            traceId,
            status: _res.status,
          });
          res = await _res.json();
        }

        if (type !== OrderType.fallback) {
          orderManager.updateScore(runner, ScoreType.SUCCESS, httpVersion);
          orderManager.updateRatelimit(runner, limit, limitRemain, type);
        }

        void orderManager.collectLatency(
          runner,
          after - before,
          Number(_res.headers.get('Content-Length')) || 1
        );

        if (_res.status !== 200 && type === OrderType.fallback) {
          logger?.info({
            type: 'detail_fallback',
            deploymentId: orderManager.getProjectId(),
            status: _res.status,
            retry: retries,
            fallbackServiceUrl: orderManager.fallbackServiceUrl,
            body: JSON.stringify(body),
            res: JSON.stringify(res),
            traceId,
          });
        }

        return {
          status: _res.status,
          headers: _res.headers,
          ok: _res.ok,
          body: null,
          json: () => res,
          text: () => undefined,
        } as unknown as Response;
      } catch (e: any) {
        // logger?.warn(e);
        errorMsg = (e as Error)?.message || '';

        if (!triedFallback && (retries < maxRetries || orderManager.fallbackServiceUrl)) {
          const [needRetry, scoreType] = handleErrorMsg(
            errorMsg,
            orderManager,
            requestParams,
<<<<<<< HEAD
            resHeaders,
            {
              phase: 'response',
              requestId,
              retry: retries,
              causeError: errorMsg,
              rid,
            }
=======
            type,
            resHeaders
>>>>>>> b86b3ded
          );

          if (needRetry) {
            logger?.error({
              type: 'retry',
              deploymentId: orderManager.getProjectId(),
              indexer: runner,
              orderType: type,
              requestId,
              triedFallback,
              retry: retries,
              error: errorMsg,
              stack: e.stack,
              fallbackServiceUrl: orderManager.fallbackServiceUrl,
              traceId,
              scoreType,
            });
<<<<<<< HEAD
=======
            const extraLog = {
              traceId,
              requestId,
              retry: retries,
              error: errorMsg,
              stack: e.stack,
            };
>>>>>>> b86b3ded

            if (scoreType !== ScoreType.NONE) {
              const extraLog = {
                requestId,
                retry: retries,
                error: errorMsg,
                stack: e.stack,
                orderType: type,
              };
              orderManager.updateScore(runner, scoreType, 0, extraLog);
            }
            retries += 1;
            return requestResult();
          }

          logger?.error({
            type: 'throw',
            deploymentId: orderManager.getProjectId(),
            indexer: runner,
            orderType: type,
            requestId,
            triedFallback,
            retry: retries,
            error: errorMsg,
            stack: e.stack,
            fallbackServiceUrl: orderManager.fallbackServiceUrl,
            traceId,
          });

          throw new FetchError(errorMsg, 'SQN');
        }

        logger?.error({
          type: type === OrderType.fallback ? 'error_fallback' : 'throwOut',
          deploymentId: orderManager.getProjectId(),
          indexer: runner,
          requestId,
          orderType: type,
          triedFallback,
          retry: retries,
          error: errorMsg,
          stack: e.stack,
          fallbackServiceUrl: orderManager.fallbackServiceUrl,
          traceId,
        });

        throw new FetchError(`reach max retries.${errorMsg ? ' error: ' + errorMsg : ''}`, 'SQN');
      }
    };

    return requestResult();
  };
}

function handleErrorMsg(
  errorMsg: string,
  orderManager: OrderManager,
  requestParams: RequestParam,
<<<<<<< HEAD
  resHeaders?: Headers,
  logData?: any
=======
  type: OrderType,
  resHeaders?: Headers
>>>>>>> b86b3ded
): [boolean, ScoreType] {
  let needRetry = true;
  let scoreType = ScoreType.RPC;
  const errorObj = safeJSONParse(errorMsg);

  if (errorObj?.code && (errorObj?.error || errorObj?.message)) {
    if (fatalErrorCodes.has(errorObj.code)) {
      scoreType = ScoreType.FATAL;
      if (errorObj.code === 1011) {
        [needRetry, scoreType] = handle1011Error(
          errorObj?.error || errorObj?.message,
          needRetry,
          scoreType
        );
      }
    } else if (rpcErrorCodes.has(errorObj.code)) {
<<<<<<< HEAD
      const { type, channelId, runner } = requestParams;
      // for agreement. { code: 1051, error: 'Exceed daily limit' }
      if (type === OrderType.agreement && errorObj.code === 1051) {
        scoreType = ScoreType.NONE;
        orderManager.setDailyLimitedAgreement(channelId || '');

        // { code: 1006, error: 'Auth expired' }
      } else if (type === OrderType.agreement && errorObj.code === 1006) {
        scoreType = ScoreType.NONE;
        orderManager.refreshAgreementToken(channelId || '', runner, logData);
      } else {
        scoreType = ScoreType.RPC;
=======
      scoreType = ScoreType.RPC;

      // 1057: Exceed rate limit
      if (errorObj.code === 1057) {
        scoreType = ScoreType.NONE;
        // set ratemlit remain to 0;
        orderManager.updateRatelimit(requestParams.runner, 1, 0, type);
>>>>>>> b86b3ded
      }
    } else {
      needRetry = false;
    }
  } else {
    const fmt = resHeaders?.get('X-Indexer-Response-Format');
    const state = resHeaders?.get('X-Channel-State');
    if (fmt === ResponseFormat.Inline && state) {
      const data = Base64.toUint8Array(state);
      const active = data[0] as ActiveType;
      if (active === ActiveType.Inactive2) {
        scoreType = ScoreType.FATAL_INACTIVE;
      }
    }
  }
  return [needRetry, scoreType];
}

function handle1011Error(
  message: string,
  rawNeedRetry: boolean,
  rawScoreType: ScoreType
): [overrideRetry: boolean, overrideScoreType: ScoreType] {
  message = message || '';
  let obj = null;
  if (message.startsWith('GraphQL internal:')) {
    obj = safeJSONParse(message.slice(17));
  } else if (message.startsWith('GraphQL query:')) {
    obj = safeJSONParse(message.slice(14));
  }
  if (!obj) return [rawNeedRetry, rawScoreType];

  // -32600: Invalid Request
  // -32601: Method not found
  // -32602: Invalid params
  if (obj.error?.code === -32600 || obj.error?.code === -32601 || obj.error?.code === -32602) {
    return [false, ScoreType.NONE];
  }

  // graphql syntax error
  if (Array.isArray(obj.errors)) {
    const exists = obj.errors.find((e: any) => e.extensions?.code === 'GRAPHQL_VALIDATION_FAILED');
    if (exists) return [false, ScoreType.NONE];
  }

  return [true, ScoreType.FATAL];
}<|MERGE_RESOLUTION|>--- conflicted
+++ resolved
@@ -127,7 +127,7 @@
             requestId,
             fallbackServiceUrl: orderManager.fallbackServiceUrl,
             retry: retries,
-            rid,
+            traceId,
           });
         }
 
@@ -236,19 +236,14 @@
             errorMsg,
             orderManager,
             requestParams,
-<<<<<<< HEAD
             resHeaders,
             {
               phase: 'response',
               requestId,
               retry: retries,
               causeError: errorMsg,
-              rid,
+              traceId,
             }
-=======
-            type,
-            resHeaders
->>>>>>> b86b3ded
           );
 
           if (needRetry) {
@@ -266,16 +261,6 @@
               traceId,
               scoreType,
             });
-<<<<<<< HEAD
-=======
-            const extraLog = {
-              traceId,
-              requestId,
-              retry: retries,
-              error: errorMsg,
-              stack: e.stack,
-            };
->>>>>>> b86b3ded
 
             if (scoreType !== ScoreType.NONE) {
               const extraLog = {
@@ -284,6 +269,7 @@
                 error: errorMsg,
                 stack: e.stack,
                 orderType: type,
+                traceId,
               };
               orderManager.updateScore(runner, scoreType, 0, extraLog);
             }
@@ -334,13 +320,8 @@
   errorMsg: string,
   orderManager: OrderManager,
   requestParams: RequestParam,
-<<<<<<< HEAD
   resHeaders?: Headers,
   logData?: any
-=======
-  type: OrderType,
-  resHeaders?: Headers
->>>>>>> b86b3ded
 ): [boolean, ScoreType] {
   let needRetry = true;
   let scoreType = ScoreType.RPC;
@@ -357,7 +338,6 @@
         );
       }
     } else if (rpcErrorCodes.has(errorObj.code)) {
-<<<<<<< HEAD
       const { type, channelId, runner } = requestParams;
       // for agreement. { code: 1051, error: 'Exceed daily limit' }
       if (type === OrderType.agreement && errorObj.code === 1051) {
@@ -368,17 +348,14 @@
       } else if (type === OrderType.agreement && errorObj.code === 1006) {
         scoreType = ScoreType.NONE;
         orderManager.refreshAgreementToken(channelId || '', runner, logData);
-      } else {
-        scoreType = ScoreType.RPC;
-=======
-      scoreType = ScoreType.RPC;
-
-      // 1057: Exceed rate limit
-      if (errorObj.code === 1057) {
+
+        // 1057: Exceed rate limit
+      } else if (errorObj.code === 1057) {
         scoreType = ScoreType.NONE;
         // set ratemlit remain to 0;
         orderManager.updateRatelimit(requestParams.runner, 1, 0, type);
->>>>>>> b86b3ded
+      } else {
+        scoreType = ScoreType.RPC;
       }
     } else {
       needRetry = false;
