// Copyright 2020-2022 SubQuery Pte Ltd authors & contributors
// SPDX-License-Identifier: Apache-2.0

import assert from 'assert';
import { Base64 } from 'js-base64';
import { ScoreManager, ScoreType } from './scoreManager';
import {
  ChannelState,
  FlexPlanOrder,
  Order,
  OrderType,
  OrderWithType,
  ProjectType,
  RequestParam,
  RequestParamError,
  RunnerSelector,
  ServiceAgreementOrder,
  WrappedResponse,
} from './types';
import {
  createMemoryStore,
  fetchOrders,
  isTokenExpired,
  IStore,
  Logger,
  POST,
  safeJSONParse,
} from './utils';
import { BlockType, State, StateManager } from './stateManager';
import { Version } from './utils/version';
import { NotifyFunc } from './types';

export enum ResponseFormat {
  Inline = 'inline',
  Wrapped = 'wrapped',
}

type Options = {
  logger: Logger;
  authUrl: string;
  apikey?: string;
  fallbackServiceUrl?: string;
  projectId: string;
  projectType: ProjectType;
  responseFormat?: ResponseFormat;
  scoreStore?: IStore;
  stateStore?: IStore;
  selector?: RunnerSelector;
  timeout?: number;
  notifyFunc?: NotifyFunc;
};

function tokenToAuthHeader(token: string) {
  return `Bearer ${token}`;
}
export class OrderManager {
  private projectType: ProjectType;

  private _agreements: ServiceAgreementOrder[] = [];
  private _plans: FlexPlanOrder[] = [];

  private logger: Logger;
  private timer: NodeJS.Timeout | undefined;

  private selectedRunnersStore: IStore;
  private scoreManager: ScoreManager;
  private stateManager: StateManager;

  private authUrl: string;
  private apikey?: string;
  private projectId: string;
  private interval = 300_000;
  private healthy = true;
  private selector?: RunnerSelector;
  private responseFormat?: ResponseFormat;
  private timeout = 60000;
  private _init: Promise<void>;

  constructor(private options: Options) {
    const {
      authUrl,
      apikey,
      fallbackServiceUrl,
      projectId,
      logger,
      projectType,
      scoreStore,
      stateStore,
      selector,
      responseFormat,
      notifyFunc,
      timeout = 60000,
    } = this.options;
    this.authUrl = authUrl;
    this.apikey = apikey;
    this.projectId = projectId;
    this.projectType = projectType;
    this.logger = logger;
    this.responseFormat = responseFormat;

    this.selectedRunnersStore = createMemoryStore({ ttl: 600_000 });
    this.scoreManager = new ScoreManager({
      logger,
      projectId,
      fallbackServiceUrl,
      scoreStore,
      notifyFunc,
    });
    this.stateManager = new StateManager({
      logger,
      authUrl,
      projectId,
      apikey,
      stateStore,
    });
    this._init = this.refreshOrders({
      phase: 'init',
    });
    // eslint-disable-next-line @typescript-eslint/no-misused-promises
    this.timer = setInterval(
      () =>
        this.refreshOrders({
          phase: 'interval',
        }),
      this.interval
    );
    this.selector = selector;
    this.timeout = timeout;
  }

  get agreements(): ServiceAgreementOrder[] {
    let result: ServiceAgreementOrder[] = this._agreements;
    if (this.selector?.agreements?.length) {
      result = result.filter((a) => this.selector?.agreements?.includes(a.id));
    }
    if (this.selector?.runnerAddresses?.length) {
      result = result.filter(
        (a) =>
          !!this.selector?.runnerAddresses?.find(
            (addr) => addr.toLowerCase() === a.indexer.toLowerCase()
          )
      );
    }

    return result;
  }

  get plans(): FlexPlanOrder[] {
    let result: FlexPlanOrder[] = this._plans;
    if (this.selector?.channelIds?.length) {
      result = result.filter((p) => this.selector?.channelIds?.includes(p.id));
    }
    if (this.selector?.runnerAddresses?.length) {
      result = result.filter(
        (p) =>
          !!this?.selector?.runnerAddresses?.find(
            (addr) => addr.toLowerCase() === p.indexer.toLowerCase()
          )
      );
    }
    return result;
  }

  get fallbackServiceUrl(): string | undefined {
    return this.options.fallbackServiceUrl;
  }

  private async refreshOrders(logData?: any) {
    const { valid, statusCode, orders, resData, error, stack } = await fetchOrders(
      this.authUrl,
      this.projectId,
      this.projectType,
      this.apikey
    );
    if (valid) {
      if (orders.agreements && orders.agreements.length > 0) {
        this._agreements = orders.agreements;
      }
      if (orders.plans && orders.plans.length > 0) {
        this._plans = orders.plans;

        void this.updatePriceScore(orders.plans);
      }
      this.healthy = true;
      return;
    }
    logData = logData || {};
    this.logger?.error({
      type: 'orders_fetch',
      deploymentId: this.projectId,
      statusCode,
      resData,
      error,
      stack,
      ...logData,
    });
    this.healthy = false;
  }

  private async filterOrdersByRequestId(requestId: string, orders: Order[]) {
    if (!requestId) return orders;
    const selected = await this.getSelectedRunners(requestId);
    return orders.filter(({ indexer }) => !selected.includes(indexer));
  }

  filterOrdersByProxyVersion(orders: Order[], proxyVersion?: string) {
    if (!proxyVersion) return orders;
    return orders.filter(({ metadata }) => {
      return metadata ? Version.gte(metadata.proxyVersion, proxyVersion) : false;
    });
  }

  async getRequestParams(
    requestId: string,
    proxyVersion?: string,
    logData?: any
  ): Promise<RequestParam | undefined> {
    const innerRequest = async () => {
      const order = await this.getNextOrder(requestId, proxyVersion, logData);
      const headers: RequestParam['headers'] = {};
      if (order) {
        headers['X-SQ-No-Resp-Sig'] = 'true';
        const { type, indexer: runner, url, id, metadata } = order;
        if (type === OrderType.agreement) {
          const channelId = id;
          headers['X-Indexer-Response-Format'] = this.responseFormat ?? 'inline';
          let { token } = order as ServiceAgreementOrder;
          if (isTokenExpired(token)) {
            try {
              token = await this.refreshAgreementToken(id, runner);
            } catch (error) {
              this.logger?.debug(`request new token for indexer ${runner} and url: ${url} failed`);
              throw new RequestParamError((error as any).message, runner);
            }
          }
          headers.authorization = tokenToAuthHeader(token);
          return { url, runner, channelId, headers, type } as RequestParam;
        } else if (type === OrderType.flexPlan) {
          const channelId = id;
          headers['X-Indexer-Response-Format'] = this.responseFormat ?? 'inline';
          try {
            const higherVersion = metadata?.proxyVersion
              ? Version.gte(metadata.proxyVersion, 'v2.1.0')
              : false;
            const signedState = await this.stateManager.getSignedState(
              channelId,
              higherVersion ? BlockType.Multiple : BlockType.Single
            );
            const { authorization } = signedState;
            headers.authorization = authorization;
            headers['X-Channel-Block'] = higherVersion ? 'multiple' : 'single';
            const convertResult = this.stateManager.tryConvertJson(authorization);
            if (convertResult.error) {
              throw new Error(convertResult.error);
            }
            if (higherVersion && this.stateManager.tryConvertJson(authorization).success) {
              headers['X-Channel-Block'] = 'single';
            }
            if (headers['X-Channel-Block'] === 'single') {
              this.logger?.debug(
                `requested state signature of [${headers['X-Channel-Block']}] for runner ${runner}`
              );
            }
            return {
              type,
              url,
              runner,
              channelId,
              headers,
            } as RequestParam;
          } catch (error) {
            this.logger?.debug(`request state signature for runner ${runner} failed`);
            this.logger?.debug(error);
            throw new RequestParamError((error as any).message, runner);
          }
        }
      }
    };

    // innerRequest includes multi promise tasks. we want timeout once.
    const raceAwait = await Promise.race<RequestParam | 'timeout' | undefined>([
      innerRequest(),
      new Promise((resolve) => setTimeout(() => resolve('timeout'), this.timeout)),
    ]);

    if (raceAwait === 'timeout') {
      this.logger?.debug(`request order timeout`);
      return undefined;
    }

    return raceAwait;
  }

  extractChannelState(
    payload: string | object,
    headers: Headers,
    channelId?: string,
    logData?: any
  ): [object, State | ChannelState, string] {
    logData = logData || {};
    const traceId = logData.traceId || '';

    switch (headers.get('X-Indexer-Response-Format')) {
      case ResponseFormat.Wrapped: {
        const body = (
          typeof payload === 'string' ? JSON.parse(payload) : payload
        ) as WrappedResponse;
        const state = JSON.parse(Base64.decode(body.state)) as ChannelState;
        if (channelId) this.syncChannelState(channelId, state);
        return [JSON.parse(Base64.decode(body.result)), state, body.signature];
      }
      case ResponseFormat.Inline: {
        const _state = headers.get('X-Channel-State');
        assert(_state, 'invalid response, missing channel state');
        let state: State | ChannelState;
        try {
          state = JSON.parse(Base64.decode(_state)) as ChannelState;
        } catch (e) {
          state = {
            authorization: _state,
          } as State;
        }
        if (channelId) this.syncChannelState(channelId, state, traceId);
        const _signature = headers.get('X-Indexer-Sig') || '';
        // assert(_signature, 'invalid response, missing channel signature');
        if (!safeJSONParse(payload as string)) {
          this.logger?.info({
            type: 'inline',
            data: payload,
            ...logData,
          });
        }
        return [typeof payload === 'string' ? JSON.parse(payload) : payload, state, _signature];
      }
      case undefined: {
        this.logger?.info({
          type: 'headerUndef',
          data: payload,
          ...logData,
        });
        const body = typeof payload === 'string' ? JSON.parse(payload) : payload;
        const state = body.state;
        if (channelId) this.syncChannelState(channelId, state);
        return [body, state, ''];
      }
      default:
        this.logger?.info({
          type: 'headerNull',
          data: payload,
          ...logData,
        });
        if (typeof payload === 'string') {
          payload = JSON.parse(payload);
        }
        if ((payload as any).error && typeof (payload as any).error === 'object') {
          payload = (payload as any).error as { code: number; message: string };
        }

        if ((payload as any).code) {
          if (
            (payload as any).code === 1050 &&
            ((payload as any).error === 'PAYG conflict' ||
              (payload as any).message === 'PAYG conflict')
          ) {
            this.stateManager.forceReportInactiveState(channelId);
          }
          throw new Error(JSON.stringify(payload));
        } else {
          throw new Error('invalid X-Indexer-Response-Format');
        }
    }
  }

  async getSignedState(channelId: string, block: BlockType): Promise<State> {
    return this.stateManager.getSignedState(channelId, block);
  }

  async syncChannelState(
    channelId: string,
    state: State | ChannelState,
    traceId?: string
  ): Promise<void> {
    await this.stateManager.syncState(channelId, state, traceId);
  }

  private async getNextOrder(
    requestId: string,
    proxyVersion?: string,
    logData?: any
  ): Promise<OrderWithType | undefined> {
    await this._init;
    const agreementsOrders = await this.getNextAgreement(requestId, proxyVersion);
    if (agreementsOrders) {
      return { ...agreementsOrders, type: OrderType.agreement };
    }
    const flexPlanOrders = await this.getNextPlan(requestId, proxyVersion, logData);
    if (flexPlanOrders) {
      return { ...flexPlanOrders, type: OrderType.flexPlan };
    }
    return undefined;
  }

  private async getNextAgreement(
    requestId: string,
    proxyVersion?: string
  ): Promise<ServiceAgreementOrder | undefined> {
    await this._init;

    if (!this.agreements) return;

    this.logger?.debug(`available agreements: ${this.agreements.length}`);
    let agreements = await this.filterOrdersByRequestId(requestId, this.agreements);
    this.logger?.debug(`available agreements after filter: ${agreements.length}`);

    if (proxyVersion && agreements?.length) {
      agreements = this.filterOrdersByProxyVersion(agreements, proxyVersion);
      this.logger?.debug(`available agreements after proxy version filter: ${agreements.length}`);
    }

    if (!agreements.length) return;

    const agreement = (await this.selectRunner(
      agreements,
      OrderType.agreement
    )) as ServiceAgreementOrder;

    this.logger?.debug(`next agreement: ${JSON.stringify(agreement.indexer)}`);

    if (agreement) {
      await this.updateSelectedRunner(requestId, agreement.indexer);
    }

    return agreement;
  }

  private async getNextPlan(
    requestId: string,
    proxyVersion?: string,
    logData?: any
  ): Promise<FlexPlanOrder | undefined> {
    await this._init;

    logData = logData || {};
    if (!this.plans) {
      this.logger?.info({
        type: 'plans_null',
        deploymentId: this.projectId,
        requestId,
        ...logData,
      });
      return;
    }

    // this.logger?.debug(`available plans: ${this.plans.length}`);
    const rawPlanLen = this.plans.length;

    if (!rawPlanLen && !this.selector?.channelIds?.length && !this.selector?.runnerAddresses) {
      await this.refreshOrders({
        phase: 'repair',
        deploymentId: this.projectId,
        requestId,
        ...logData,
      });
    }

    let plans = await this.filterOrdersByRequestId(requestId, this.plans);
    // this.logger?.debug(`available plans after filter: ${plans.length}`);

    if (proxyVersion && plans?.length) {
      plans = this.filterOrdersByProxyVersion(plans, proxyVersion);
      // this.logger?.debug(`available plans after proxy version filter: ${plans.length}`);
    }

    const filteredPlanLen = plans.length;
    if (!rawPlanLen || !filteredPlanLen) {
      this.logger?.error({
        type: 'plans_len_error',
        deploymentId: this.projectId,
        requestId,
        rawPlanLen,
        filteredPlanLen,
        selectChannel: JSON.stringify(this.selector?.channelIds),
        selectRunner: JSON.stringify(this.selector?.runnerAddresses),
        ...logData,
      });
    }

    if (!plans?.length) return;

    const plan = await this.selectRunner(plans, OrderType.flexPlan);

    if (plan) {
      await this.updateSelectedRunner(requestId, plan.indexer);
    } else {
      this.logger?.error({
        type: 'plans_score_error',
        deploymentId: this.projectId,
        requestId,
        rawPlanLen,
        filteredPlanLen,
        ...logData,
      });
    }

    return plan;
  }

<<<<<<< HEAD
  private async selectRunner(orders: Order[], orderType: OrderType): Promise<Order | undefined> {
    if (!orders.length) return;
    const scores = await Promise.all(
      orders.map((o) =>
        this.scoreManager.getAdjustedScore(o.indexer, o.metadata?.proxyVersion, orderType)
=======
  private async selectRunner(orders: Order[], type: OrderType): Promise<Order | undefined> {
    if (!orders.length) return;
    const scores = await Promise.all(
      orders.map((o) =>
        this.scoreManager.getAdjustedScore(o.indexer, o.metadata?.proxyVersion, type)
>>>>>>> c93c975a
      )
    );
    const random = Math.random() * scores.reduce((a, b) => a + b.score, 0);
    this.logger?.debug(`selectRunner: indexers: ${orders.map((o) => o.indexer)}`);
    this.logger?.debug(`selectRunner: scores: ${scores.map((s) => s.score)}`);
    this.logger?.debug(`selectRunner: random: ${random}`);
    let sum = 0;
    for (let i = 0; i < scores.length; i++) {
      if (scores[i].score === 0) continue;
      sum += scores[i].score;
      if (random <= sum) {
        this.logger?.debug(`selectRunner: selected index: ${i}`);
        this.logger?.debug(`selectRunner: selected indexer: ${orders[i].indexer}`);
        this.logger?.info({
          type: 'selectRunner',
          deploymentId: this.projectId,
          indexer: orders[i].indexer,
          score: scores[i].score,
          detail: scores[i].scoreDetail,
          orderType,
        });
        return orders[i];
      }
    }
  }

  async refreshAgreementToken(agreementId: string, runner: string): Promise<string> {
    this.logger?.debug(`request new token for runner ${runner}`);
    const tokenUrl = new URL('/orders/token', this.authUrl);
    const res = await POST<{ token: string }>(tokenUrl.toString(), {
      projectId: this.projectId,
      indexer: runner,
      agreementId,
    });
    this.logger?.debug(`request new token for indexer ${runner} success`);
    this.updateTokenById(agreementId, res.token);
    return res.token;
  }

  private async getSelectedRunners(requestId: string): Promise<string[]> {
    if (!requestId) return [];
    return (await this.selectedRunnersStore.get<string[]>(requestId)) || [];
  }

  private async updateSelectedRunner(requestId: string, runner: string) {
    if (!requestId || !runner) return;
    const runners = (await this.getSelectedRunners(requestId)) ?? [];
    if (runners.includes(runner)) return;
    this.selectedRunnersStore.set(requestId, [...runners, runner]);
  }

  protected updateTokenById(agreementId: string, token: string) {
    if (this.agreements === undefined) return;
    const index = this.agreements?.findIndex((a) => a.id === agreementId);
    if (index === -1) return;

    this.agreements[index].token = token;
  }

  async getScore(runner: string, orderType?: OrderType) {
    orderType = orderType || OrderType.flexPlan;

    let plans = this._plans;
    if (orderType === OrderType.agreement) {
      plans = this._agreements;
    }
    plans = plans || [];

    const plan = plans.find((p) => p.indexer === runner);
    const proxyVersion = plan?.metadata?.proxyVersion || '';

    return this.scoreManager.getAdjustedScore(runner, proxyVersion, orderType);
  }

  async updateScore(runner: string, errorType: ScoreType, httpVersion?: number, extraLog?: any) {
    await this.scoreManager.updateScore(runner, errorType, httpVersion, extraLog);
  }

  async updateRatelimit(runner: string, limit: number, limitRemain: number, type: OrderType) {
    if (limit) {
      await this.scoreManager.updateRatelimit(runner, limit, limitRemain, type);
    }
  }

  async collectLatency(indexer: string, latency: number, size: number): Promise<void> {
    await this.scoreManager.collectLatency(indexer, latency, size);
  }

  async updatePriceScore(orders: FlexPlanOrder[]) {
    await this.scoreManager.updatePriceScore(orders);
  }

  // @mutex
  async fetchPlans() {
    await this.refreshOrders('refetch');
  }

  getProjectId() {
    return this.projectId;
  }

  cleanup() {
    if (this.timer) {
      clearInterval(this.timer);
    }
  }
}

// function mutex(target: any, propertyKey: string, descriptor: PropertyDescriptor) {
//   const original = descriptor.value;
//   descriptor.value = async function (...args: any[]) {
//     console.log(`Calling ${propertyKey} with arguments: ${JSON.stringify(args)}`);
//     try {
//       if (this.promise) {
//         console.log('-----waiting for promise----', new Date().toLocaleString());
//         await this.promise;

//         console.log('-----waiting done----', new Date().toLocaleString());
//       } else {
//         this.promise = new Promise((r, j) => {
//           this.resolve = r;
//         });
//         console.log('==== toCall', propertyKey, target.projectId);
//         await original.apply(this, args);
//         console.log('==== toCall Done', propertyKey, target.projectId);

//       }
//     } catch (error) {
//       console.error(`Error in ${propertyKey}: ${error}`);
//     } finally {
//       if (this.resolve) {
//         console.log('+++++ resolve +++++');
//         this.resolve();
//         this.promise = null;
//         this.resolve = null;
//       }
//     }
//   };
//   return descriptor;
// }<|MERGE_RESOLUTION|>--- conflicted
+++ resolved
@@ -505,19 +505,11 @@
     return plan;
   }
 
-<<<<<<< HEAD
   private async selectRunner(orders: Order[], orderType: OrderType): Promise<Order | undefined> {
     if (!orders.length) return;
     const scores = await Promise.all(
       orders.map((o) =>
         this.scoreManager.getAdjustedScore(o.indexer, o.metadata?.proxyVersion, orderType)
-=======
-  private async selectRunner(orders: Order[], type: OrderType): Promise<Order | undefined> {
-    if (!orders.length) return;
-    const scores = await Promise.all(
-      orders.map((o) =>
-        this.scoreManager.getAdjustedScore(o.indexer, o.metadata?.proxyVersion, type)
->>>>>>> c93c975a
       )
     );
     const random = Math.random() * scores.reduce((a, b) => a + b.score, 0);
