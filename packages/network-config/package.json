{
  "name": "@subql/network-config",
<<<<<<< HEAD
  "version": "1.0.0",
=======
  "version": "0.114.1-2",
>>>>>>> 7c40c867
  "main": "dist/index.js",
  "description": "SubQuery package containing network configuration",
  "author": "SubQuery Pte Limited",
  "license": "Apache-2.0",
  "scripts": {
    "build": "tsc -b"
  },
  "devDependencies": {
    "typescript": "^4.8.4"
  },
  "peerDependencies": {
    "@subql/contract-sdk": "^0.114.0",
    "ipfs-http-client": "^53.0.1"
  },
  "stableVersion": "0.114.1-1"
}<|MERGE_RESOLUTION|>--- conflicted
+++ resolved
@@ -1,10 +1,6 @@
 {
   "name": "@subql/network-config",
-<<<<<<< HEAD
   "version": "1.0.0",
-=======
-  "version": "0.114.1-2",
->>>>>>> 7c40c867
   "main": "dist/index.js",
   "description": "SubQuery package containing network configuration",
   "author": "SubQuery Pte Limited",
