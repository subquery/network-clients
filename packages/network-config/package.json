--- conflicted
+++ resolved
@@ -1,12 +1,7 @@
 {
   "name": "@subql/network-config",
-<<<<<<< HEAD
-  "version": "0.3.17-0",
-  "main": "src/index.ts",
-=======
   "version": "0.3.17-1",
   "main": "dist/index.js",
->>>>>>> b05136ff
   "description": "SubQuery package containing network configuration",
   "author": "SubQuery Pte Limited",
   "license": "Apache-2.0",
