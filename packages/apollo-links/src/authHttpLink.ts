--- conflicted
+++ resolved
@@ -22,12 +22,9 @@
   logger?: Logger; // logger for `AuthLink`
   fallbackServiceUrl?: string; // fall back service url for `AuthLink`
   scoreStore?: IStore; // pass store in, so it doesn't get lost between page refresh
-<<<<<<< HEAD
   selector?: RunnerSelector;
-=======
   maxRetries?: number;
   useImmediateFallbackOnError?: boolean;
->>>>>>> 86e48a54
 }
 
 export interface DictAuthOptions extends BaseAuthOptions {
@@ -63,12 +60,9 @@
     fallbackServiceUrl,
     authUrl,
     projectType,
-<<<<<<< HEAD
     scoreStore,
-=======
     maxRetries,
     useImmediateFallbackOnError = false,
->>>>>>> 86e48a54
     logger: _logger,
     selector,
   } = options;
