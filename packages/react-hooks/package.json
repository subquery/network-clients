{
  "name": "@subql/react-hooks",
<<<<<<< HEAD
  "version": "1.0.0",
=======
  "version": "0.114.1-1",
>>>>>>> 7c40c867
  "description": "SubQuery client sdk for react hooks",
  "main": "dist/index.js",
  "author": "SubQuery Pte Limited",
  "license": "Apache-2.0",
  "scripts": {
    "codegen-gql": "sh ./scripts/codegen.sh",
    "build": "yarn codegen-gql && tsc -b"
  },
  "dependencies": {
    "@graphql-tools/code-file-loader": "^7.3.6",
    "@graphql-tools/graphql-tag-pluck": "^7.3.6",
    "@graphql-tools/load": "^7.7.7",
    "@subql/network-query": "workspace:*",
    "ahooks": "^3.7.8",
    "bignumber.js": "^9.1.2",
    "class-transformer": "^0.5.1",
    "class-validator": "^0.14.0",
    "ethereum-checksum-address": "^0.0.8"
  },
  "devDependencies": {
    "@graphql-codegen/cli": "^2.13.1",
    "@graphql-codegen/introspection": "^2.2.1",
    "@graphql-codegen/near-operation-file-preset": "^2.4.1",
    "@graphql-codegen/typescript": "^2.7.3",
    "@graphql-codegen/typescript-operations": "^2.5.3",
    "@graphql-codegen/typescript-react-apollo": "^3.3.3",
    "@subql/network-config": "workspace:*",
    "@types/ethereum-checksum-address": "^0.0.0",
    "create-ts-index": "^1.14.0",
    "ctix": "^1.5.4",
    "prettier": "^2.7.1",
    "typescript": "^4.6.4"
  },
  "peerDependencies": {
    "@subql/contract-sdk": "^0.114.0",
    "graphql": "^16.5.0",
    "react": "^18"
  },
  "stableVersion": "0.114.1-0"
}<|MERGE_RESOLUTION|>--- conflicted
+++ resolved
@@ -1,10 +1,6 @@
 {
   "name": "@subql/react-hooks",
-<<<<<<< HEAD
   "version": "1.0.0",
-=======
-  "version": "0.114.1-1",
->>>>>>> 7c40c867
   "description": "SubQuery client sdk for react hooks",
   "main": "dist/index.js",
   "author": "SubQuery Pte Limited",
